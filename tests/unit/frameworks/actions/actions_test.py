# Copyright 2025 Thousand Brains Project
# Copyright 2024 Numenta Inc.
#
# Copyright may exist in Contributors' modifications
# and/or contributions to the work.
#
# Use of this source code is governed by the MIT
# license that can be found in the LICENSE file or at
# https://opensource.org/licenses/MIT.

import json
import unittest
from typing import cast
from unittest.mock import Mock

from numpy.random import RandomState

from tbp.monty.frameworks.actions.actions import (
    ActionJSONDecoder,
    ActionJSONEncoder,
    LookDown,
    LookUp,
    MoveForward,
    MoveTangentially,
    OrientHorizontal,
    OrientVertical,
    SetAgentPitch,
    SetAgentPose,
    SetSensorPitch,
    SetSensorPose,
    SetSensorRotation,
    SetYaw,
    TurnLeft,
    TurnRight,
)
from tbp.monty.frameworks.agents import AgentID
from tests.unit.frameworks.actions.fakes.action import FakeAction

<<<<<<< HEAD
=======
AGENT_ID = AgentID("test")
>>>>>>> fbba80bb
RNG_SEED = 1337


class ActionTest(unittest.TestCase):
    def test_action_name_is_class_name_in_snake_case(self) -> None:
        self.assertEqual("fake_action", FakeAction.action_name())

    def test_name_is_class_name_in_snake_case(self) -> None:
        fake_action = FakeAction(agent_id=AGENT_ID)
        self.assertEqual("fake_action", fake_action.name)

    def test_agent_id_returns_configured_agent_id(self) -> None:
        fake_action = FakeAction(agent_id=AGENT_ID)
        self.assertEqual("test", fake_action.agent_id)


class LookDownTest(unittest.TestCase):
    def setUp(self) -> None:
<<<<<<< HEAD
        self.action = LookDown(agent_id=AgentID("test"), rotation_degrees=47)
=======
        self.action = LookDown(agent_id=AGENT_ID, rotation_degrees=47)
>>>>>>> fbba80bb
        self.rng = RandomState(RNG_SEED)

    def test_delegates_to_sample_look_down(self) -> None:
        sampler = Mock()
        sampler.sample_look_down = Mock()
<<<<<<< HEAD
        LookDown.sample(agent_id=AgentID("test"), sampler=sampler, rng=self.rng)
        sampler.sample_look_down.assert_called_once_with("test", self.rng)
=======
        LookDown.sample(agent_id=AGENT_ID, sampler=sampler, rng=self.rng)
        sampler.sample_look_down.assert_called_once_with(AGENT_ID, self.rng)
>>>>>>> fbba80bb

    def test_delegates_to_actuate_look_down(self) -> None:
        actuator = Mock()
        actuator.actuate_look_down = Mock()
        self.action.act(actuator)
        actuator.actuate_look_down.assert_called_once_with(self.action)

    def test_rotation_degrees_returns_configured_rotation_degrees(self) -> None:
        self.assertEqual(47, self.action.rotation_degrees)

    def test_constraint_degrees_returns_90_degrees_by_default(self) -> None:
        self.assertEqual(90, self.action.constraint_degrees)

    def test_constraint_degrees_returns_configured_constraint_degrees(self) -> None:
        action = LookDown(agent_id=AGENT_ID, rotation_degrees=47, constraint_degrees=45)
        self.assertEqual(45, action.constraint_degrees)

    def test_json_serialization(self) -> None:
        s = json.dumps(self.action, cls=ActionJSONEncoder)
        action = cast("LookUp", json.loads(s, cls=ActionJSONDecoder))
        self.assertEqual(self.action.agent_id, action.agent_id)
        self.assertEqual(self.action.rotation_degrees, action.rotation_degrees)
        self.assertEqual(self.action.constraint_degrees, action.constraint_degrees)

    def test_dict(self) -> None:
        d = dict(self.action)
        self.assertDictEqual(
            d,
            {
                "action": self.action.name,
                "agent_id": AGENT_ID,
                "rotation_degrees": 47,
                "constraint_degrees": 90,
            },
        )


class LookUpTest(unittest.TestCase):
    def setUp(self) -> None:
<<<<<<< HEAD
        self.action = LookUp(agent_id=AgentID("test"), rotation_degrees=77)
=======
        self.action = LookUp(agent_id=AGENT_ID, rotation_degrees=77)
>>>>>>> fbba80bb
        self.rng = RandomState(RNG_SEED)

    def test_delegates_to_sample_look_up(self) -> None:
        sampler = Mock()
        sampler.sample_look_up = Mock()
<<<<<<< HEAD
        LookUp.sample(agent_id=AgentID("test"), sampler=sampler, rng=self.rng)
        sampler.sample_look_up.assert_called_once_with("test", self.rng)
=======
        LookUp.sample(agent_id=AGENT_ID, sampler=sampler, rng=self.rng)
        sampler.sample_look_up.assert_called_once_with(AGENT_ID, self.rng)
>>>>>>> fbba80bb

    def test_delegates_to_actuate_look_up(self) -> None:
        actuator = Mock()
        actuator.actuate_look_up = Mock()
        self.action.act(actuator)
        actuator.actuate_look_up.assert_called_once_with(self.action)

    def test_rotation_degrees_returns_configured_rotation_degrees(self) -> None:
        self.assertEqual(77, self.action.rotation_degrees)

    def test_constraint_degrees_returns_90_degrees_by_default(self) -> None:
        self.assertEqual(90, self.action.constraint_degrees)

    def test_constraint_degrees_returns_configured_constraint_degrees(self) -> None:
        action = LookUp(agent_id=AGENT_ID, rotation_degrees=77, constraint_degrees=45)
        self.assertEqual(45, action.constraint_degrees)

    def test_json_serialization(self) -> None:
        s = json.dumps(self.action, cls=ActionJSONEncoder)
        action = cast("LookUp", json.loads(s, cls=ActionJSONDecoder))
        self.assertEqual(self.action.agent_id, action.agent_id)
        self.assertEqual(self.action.rotation_degrees, action.rotation_degrees)
        self.assertEqual(self.action.constraint_degrees, action.constraint_degrees)

    def test_dict(self) -> None:
        d = dict(self.action)
        self.assertDictEqual(
            d,
            {
                "action": self.action.name,
                "agent_id": AGENT_ID,
                "rotation_degrees": 77,
                "constraint_degrees": 90,
            },
        )


class MoveForwardTest(unittest.TestCase):
    def setUp(self) -> None:
<<<<<<< HEAD
        self.action = MoveForward(agent_id=AgentID("test"), distance=1)
=======
        self.action = MoveForward(agent_id=AGENT_ID, distance=1)
>>>>>>> fbba80bb
        self.rng = RandomState(RNG_SEED)

    def test_delegates_to_sample_move_forward(self) -> None:
        sampler = Mock()
        sampler.sample_move_forward = Mock()
<<<<<<< HEAD
        MoveForward.sample(agent_id=AgentID("test"), sampler=sampler, rng=self.rng)
        sampler.sample_move_forward.assert_called_once_with("test", self.rng)
=======
        MoveForward.sample(agent_id=AGENT_ID, sampler=sampler, rng=self.rng)
        sampler.sample_move_forward.assert_called_once_with(AGENT_ID, self.rng)
>>>>>>> fbba80bb

    def test_delegates_to_actuate_move_forward(self) -> None:
        actuator = Mock()
        actuator.actuate_move_forward = Mock()
        self.action.act(actuator)
        actuator.actuate_move_forward.assert_called_once_with(self.action)

    def test_distance_returns_configured_distance(self) -> None:
        self.assertEqual(1, self.action.distance)

    def test_json_serialization(self) -> None:
        s = json.dumps(self.action, cls=ActionJSONEncoder)
        action = cast("MoveForward", json.loads(s, cls=ActionJSONDecoder))
        self.assertEqual(self.action.agent_id, action.agent_id)
        self.assertEqual(self.action.distance, action.distance)

    def test_dict(self) -> None:
        d = dict(self.action)
        self.assertDictEqual(
            d,
            {
                "action": self.action.name,
                "agent_id": AGENT_ID,
                "distance": 1,
            },
        )


class MoveTangentiallyTest(unittest.TestCase):
    def setUp(self) -> None:
        self.action = MoveTangentially(
            agent_id=AGENT_ID, distance=1, direction=(1, 2, 3)
        )
        self.rng = RandomState(RNG_SEED)

    def test_delegates_to_sample_move_tangentially(self) -> None:
        sampler = Mock()
        sampler.sample_move_tangentially = Mock()
<<<<<<< HEAD
        MoveTangentially.sample(agent_id=AgentID("test"), sampler=sampler, rng=self.rng)
        sampler.sample_move_tangentially.assert_called_once_with("test", self.rng)
=======
        MoveTangentially.sample(agent_id=AGENT_ID, sampler=sampler, rng=self.rng)
        sampler.sample_move_tangentially.assert_called_once_with(AGENT_ID, self.rng)
>>>>>>> fbba80bb

    def test_delegates_to_actuate_move_tangentially(self) -> None:
        actuator = Mock()
        actuator.actuate_move_tangentially = Mock()
        self.action.act(actuator)
        actuator.actuate_move_tangentially.assert_called_once_with(self.action)

    def test_distance_returns_configured_distance(self) -> None:
        self.assertEqual(1, self.action.distance)

    def test_direction_returns_configured_direction(self) -> None:
        self.assertEqual((1, 2, 3), self.action.direction)

    def test_json_serialization(self) -> None:
        s = json.dumps(self.action, cls=ActionJSONEncoder)
        action = cast("MoveTangentially", json.loads(s, cls=ActionJSONDecoder))
        self.assertEqual(self.action.agent_id, action.agent_id)
        self.assertEqual(self.action.distance, action.distance)
        self.assertEqual(self.action.direction, action.direction)

    def test_dict(self) -> None:
        d = dict(self.action)
        self.assertDictEqual(
            d,
            {
                "action": self.action.name,
                "agent_id": AGENT_ID,
                "distance": 1,
                "direction": (1, 2, 3),
            },
        )
        action = MoveTangentially(agent_id=AGENT_ID, distance=1, direction=(1, 2, 3))
        d = dict(action)
        self.assertEqual(d["action"], action.name)
        self.assertEqual(d["agent_id"], AGENT_ID)
        self.assertEqual(d["distance"], 1)
        self.assertEqual(d["direction"], (1, 2, 3))


class OrientHorizontalTest(unittest.TestCase):
    def setUp(self) -> None:
        self.action = OrientHorizontal(
            agent_id=AGENT_ID,
            rotation_degrees=90,
            left_distance=1,
            forward_distance=1,
        )
        self.rng = RandomState(RNG_SEED)

    def test_delegates_to_sample_orient_horizontal(self) -> None:
        sampler = Mock()
        sampler.sample_orient_horizontal = Mock()
<<<<<<< HEAD
        OrientHorizontal.sample(agent_id=AgentID("test"), sampler=sampler, rng=self.rng)
        sampler.sample_orient_horizontal.assert_called_once_with("test", self.rng)
=======
        OrientHorizontal.sample(agent_id=AGENT_ID, sampler=sampler, rng=self.rng)
        sampler.sample_orient_horizontal.assert_called_once_with(AGENT_ID, self.rng)
>>>>>>> fbba80bb

    def test_delegates_to_actuate_orient_horizontal(self) -> None:
        actuator = Mock()
        actuator.actuate_orient_horizontal = Mock()
        self.action.act(actuator)
        actuator.actuate_orient_horizontal.assert_called_once_with(self.action)

    def test_rotation_degrees_returns_configured_rotation_degrees(self) -> None:
        self.assertEqual(90, self.action.rotation_degrees)

    def test_left_distance_returns_configured_left_distance(self) -> None:
        self.assertEqual(1, self.action.left_distance)

    def test_forward_distance_returns_configured_forward_distance(self) -> None:
        self.assertEqual(1, self.action.forward_distance)

    def test_json_serialization(self) -> None:
        s = json.dumps(self.action, cls=ActionJSONEncoder)
        action = cast("OrientHorizontal", json.loads(s, cls=ActionJSONDecoder))
        self.assertEqual(self.action.agent_id, action.agent_id)
        self.assertEqual(self.action.rotation_degrees, action.rotation_degrees)
        self.assertEqual(self.action.left_distance, action.left_distance)
        self.assertEqual(self.action.forward_distance, action.forward_distance)

    def test_dict(self) -> None:
        d = dict(self.action)
        self.assertDictEqual(
            d,
            {
                "action": self.action.name,
                "agent_id": AGENT_ID,
                "rotation_degrees": 90,
                "left_distance": 1,
                "forward_distance": 1,
            },
        )


class OrientVerticalTest(unittest.TestCase):
    def setUp(self) -> None:
        self.action = OrientVertical(
            agent_id=AGENT_ID,
            rotation_degrees=90,
            down_distance=1,
            forward_distance=1,
        )
        self.rng = RandomState(RNG_SEED)

    def test_delegates_to_sample_orient_vertical(self) -> None:
        sampler = Mock()
        sampler.sample_orient_vertical = Mock()
<<<<<<< HEAD
        OrientVertical.sample(agent_id=AgentID("test"), sampler=sampler, rng=self.rng)
        sampler.sample_orient_vertical.assert_called_once_with("test", self.rng)
=======
        OrientVertical.sample(agent_id=AGENT_ID, sampler=sampler, rng=self.rng)
        sampler.sample_orient_vertical.assert_called_once_with(AGENT_ID, self.rng)
>>>>>>> fbba80bb

    def test_delegates_to_actuate_orient_vertical(self) -> None:
        actuator = Mock()
        actuator.actuate_orient_vertical = Mock()
        self.action.act(actuator)
        actuator.actuate_orient_vertical.assert_called_once_with(self.action)

    def test_rotation_degrees_returns_configured_rotation_degrees(self) -> None:
        self.assertEqual(90, self.action.rotation_degrees)

    def test_down_distance_returns_configured_down_distance(self) -> None:
        self.assertEqual(1, self.action.down_distance)

    def test_forward_distance_returns_configured_forward_distance(self) -> None:
        self.assertEqual(1, self.action.forward_distance)

    def test_json_serialization(self) -> None:
        s = json.dumps(self.action, cls=ActionJSONEncoder)
        action = cast("OrientVertical", json.loads(s, cls=ActionJSONDecoder))
        self.assertEqual(self.action.agent_id, action.agent_id)
        self.assertEqual(self.action.rotation_degrees, action.rotation_degrees)
        self.assertEqual(self.action.down_distance, action.down_distance)
        self.assertEqual(self.action.forward_distance, action.forward_distance)

    def test_dict(self) -> None:
        d = dict(self.action)
        self.assertDictEqual(
            d,
            {
                "action": self.action.name,
                "agent_id": AGENT_ID,
                "rotation_degrees": 90,
                "down_distance": 1,
                "forward_distance": 1,
            },
        )


class SetAgentPitchTest(unittest.TestCase):
    def setUp(self) -> None:
<<<<<<< HEAD
        self.action = SetAgentPitch(agent_id=AgentID("test"), pitch_degrees=90)
=======
        self.action = SetAgentPitch(agent_id=AGENT_ID, pitch_degrees=90)
>>>>>>> fbba80bb
        self.rng = RandomState(RNG_SEED)

    def test_delegates_to_sample_set_agent_pitch(self) -> None:
        sampler = Mock()
        sampler.sample_set_agent_pitch = Mock()
<<<<<<< HEAD
        SetAgentPitch.sample(agent_id=AgentID("test"), sampler=sampler, rng=self.rng)
=======
        SetAgentPitch.sample(agent_id=AGENT_ID, sampler=sampler, rng=self.rng)
>>>>>>> fbba80bb
        sampler.sample_set_agent_pitch.assert_called_once_with("test", self.rng)

    def test_delegates_to_actuate_set_agent_pitch(self) -> None:
        actuator = Mock()
        actuator.actuate_set_agent_pitch = Mock()
        self.action.act(actuator)
        actuator.actuate_set_agent_pitch.assert_called_once_with(self.action)

    def test_pitch_degrees_returns_configured_pitch_degrees(self) -> None:
        self.assertEqual(90, self.action.pitch_degrees)

    def test_json_serialization(self) -> None:
        s = json.dumps(self.action, cls=ActionJSONEncoder)
        action = cast("SetAgentPitch", json.loads(s, cls=ActionJSONDecoder))
        self.assertEqual(self.action.agent_id, action.agent_id)
        self.assertEqual(self.action.pitch_degrees, action.pitch_degrees)

    def test_dict(self) -> None:
        d = dict(self.action)
        self.assertDictEqual(
            d,
            {
                "action": self.action.name,
                "agent_id": AGENT_ID,
                "pitch_degrees": 90,
            },
        )


class SetAgentPoseTest(unittest.TestCase):
    def setUp(self) -> None:
        self.action = SetAgentPose(
            agent_id=AGENT_ID, location=(1, 2, 3), rotation_quat=(1, 2, 3, 4)
        )
        self.rng = RandomState(RNG_SEED)

    def test_delegates_to_sample_set_agent_pose(self) -> None:
        sampler = Mock()
        sampler.sample_set_agent_pose = Mock()
<<<<<<< HEAD
        SetAgentPose.sample(agent_id=AgentID("test"), sampler=sampler, rng=self.rng)
        sampler.sample_set_agent_pose.assert_called_once_with("test", self.rng)
=======
        SetAgentPose.sample(agent_id=AGENT_ID, sampler=sampler, rng=self.rng)
        sampler.sample_set_agent_pose.assert_called_once_with(AGENT_ID, self.rng)
>>>>>>> fbba80bb

    def test_delegates_to_actuate_set_agent_pose(self) -> None:
        actuator = Mock()
        actuator.actuate_set_agent_pose = Mock()
        self.action.act(actuator)
        actuator.actuate_set_agent_pose.assert_called_once_with(self.action)

    def test_location_returns_configured_location(self) -> None:
        self.assertEqual((1, 2, 3), self.action.location)

    def test_rotation_returns_configured_rotation(self) -> None:
        self.assertEqual((1, 2, 3, 4), self.action.rotation_quat)

    def test_json_serialization(self) -> None:
        s = json.dumps(self.action, cls=ActionJSONEncoder)
        action = cast("SetAgentPose", json.loads(s, cls=ActionJSONDecoder))
        self.assertEqual(self.action.agent_id, action.agent_id)
        self.assertEqual(self.action.location, action.location)
        self.assertEqual(self.action.rotation_quat, action.rotation_quat)

    def test_dict(self) -> None:
        d = dict(self.action)
        self.assertDictEqual(
            d,
            {
                "action": self.action.name,
                "agent_id": AGENT_ID,
                "location": (1, 2, 3),
                "rotation_quat": (1, 2, 3, 4),
            },
        )
        action = SetAgentPose(
            agent_id=AGENT_ID,
            location=(1, 2, 3),
            rotation_quat=(1, 2, 3, 4),
        )
        d = dict(action)
        self.assertEqual(d["action"], action.name)
        self.assertEqual(d["agent_id"], AGENT_ID)
        self.assertEqual(d["location"], (1, 2, 3))
        self.assertEqual(d["rotation_quat"], (1, 2, 3, 4))


class SetSensorPitchTest(unittest.TestCase):
    def setUp(self) -> None:
<<<<<<< HEAD
        self.action = SetSensorPitch(agent_id=AgentID("test"), pitch_degrees=90)
=======
        self.action = SetSensorPitch(agent_id=AGENT_ID, pitch_degrees=90)
>>>>>>> fbba80bb
        self.rng = RandomState(RNG_SEED)

    def test_delegates_to_sample_set_sensor_pitch(self) -> None:
        sampler = Mock()
        sampler.sample_set_sensor_pitch = Mock()
<<<<<<< HEAD
        SetSensorPitch.sample(agent_id=AgentID("test"), sampler=sampler, rng=self.rng)
        sampler.sample_set_sensor_pitch.assert_called_once_with("test", self.rng)
=======
        SetSensorPitch.sample(agent_id=AGENT_ID, sampler=sampler, rng=self.rng)
        sampler.sample_set_sensor_pitch.assert_called_once_with(AGENT_ID, self.rng)
>>>>>>> fbba80bb

    def test_delegates_to_actuate_set_sensor_pitch(self) -> None:
        actuator = Mock()
        actuator.actuate_set_sensor_pitch = Mock()
        self.action.act(actuator)
        actuator.actuate_set_sensor_pitch.assert_called_once_with(self.action)

    def test_pitch_degrees_returns_configured_pitch_degrees(self) -> None:
        self.assertEqual(90, self.action.pitch_degrees)

    def test_json_serialization(self) -> None:
        s = json.dumps(self.action, cls=ActionJSONEncoder)
        action = cast("SetSensorPitch", json.loads(s, cls=ActionJSONDecoder))
        self.assertEqual(self.action.agent_id, action.agent_id)
        self.assertEqual(self.action.pitch_degrees, action.pitch_degrees)

    def test_dict(self) -> None:
        d = dict(self.action)
        self.assertDictEqual(
            d,
            {
                "action": self.action.name,
                "agent_id": AGENT_ID,
                "pitch_degrees": 90,
            },
        )


class SetSensorPoseTest(unittest.TestCase):
    def setUp(self) -> None:
        self.action = SetSensorPose(
            agent_id=AGENT_ID, location=(1, 2, 3), rotation_quat=(1, 2, 3, 4)
        )
        self.rng = RandomState(RNG_SEED)

    def test_delegates_to_sample_set_sensor_pose(self) -> None:
        sampler = Mock()
        sampler.sample_set_sensor_pose = Mock()
<<<<<<< HEAD
        SetSensorPose.sample(agent_id=AgentID("test"), sampler=sampler, rng=self.rng)
        sampler.sample_set_sensor_pose.assert_called_once_with("test", self.rng)
=======
        SetSensorPose.sample(agent_id=AGENT_ID, sampler=sampler, rng=self.rng)
        sampler.sample_set_sensor_pose.assert_called_once_with(AGENT_ID, self.rng)
>>>>>>> fbba80bb

    def test_delegates_to_actuate_set_sensor_pose(self) -> None:
        actuator = Mock()
        actuator.actuate_set_sensor_pose = Mock()
        self.action.act(actuator)
        actuator.actuate_set_sensor_pose.assert_called_once_with(self.action)

    def test_location_returns_configured_location(self) -> None:
        self.assertEqual((1, 2, 3), self.action.location)

    def test_rotation_returns_configured_rotation(self) -> None:
        self.assertEqual((1, 2, 3, 4), self.action.rotation_quat)

    def test_json_serialization(self) -> None:
        s = json.dumps(self.action, cls=ActionJSONEncoder)
        action = cast("SetSensorPose", json.loads(s, cls=ActionJSONDecoder))
        self.assertEqual(self.action.agent_id, action.agent_id)
        self.assertEqual(self.action.location, action.location)
        self.assertEqual(self.action.rotation_quat, action.rotation_quat)

    def test_dict(self) -> None:
        d = dict(self.action)
        self.assertDictEqual(
            d,
            {
                "action": self.action.name,
                "agent_id": AGENT_ID,
                "location": (1, 2, 3),
                "rotation_quat": (1, 2, 3, 4),
            },
        )
        action = SetSensorPose(
            agent_id=AGENT_ID,
            location=(1, 2, 3),
            rotation_quat=(1, 2, 3, 4),
        )
        d = dict(action)
        self.assertEqual(d["action"], action.name)
        self.assertEqual(d["agent_id"], AGENT_ID)
        self.assertEqual(d["location"], (1, 2, 3))
        self.assertEqual(d["rotation_quat"], (1, 2, 3, 4))


class SetSensorRotationTest(unittest.TestCase):
    def setUp(self) -> None:
<<<<<<< HEAD
        self.action = SetSensorRotation(
            agent_id=AgentID("test"), rotation_quat=(1, 2, 3, 4)
        )
=======
        self.action = SetSensorRotation(agent_id=AGENT_ID, rotation_quat=(1, 2, 3, 4))
>>>>>>> fbba80bb
        self.rng = RandomState(RNG_SEED)

    def test_delegates_to_sample_set_sensor_rotation(self) -> None:
        sampler = Mock()
        sampler.sample_set_sensor_rotation = Mock()
<<<<<<< HEAD
        SetSensorRotation.sample(
            agent_id=AgentID("test"), sampler=sampler, rng=self.rng
        )
        sampler.sample_set_sensor_rotation.assert_called_once_with("test", self.rng)
=======
        SetSensorRotation.sample(agent_id=AGENT_ID, sampler=sampler, rng=self.rng)
        sampler.sample_set_sensor_rotation.assert_called_once_with(AGENT_ID, self.rng)
>>>>>>> fbba80bb

    def test_delegates_to_actuate_set_sensor_rotation(self) -> None:
        actuator = Mock()
        actuator.actuate_set_sensor_rotation = Mock()
        self.action.act(actuator)
        actuator.actuate_set_sensor_rotation.assert_called_once_with(self.action)

    def test_rotation_returns_configured_rotation(self) -> None:
        self.assertEqual((1, 2, 3, 4), self.action.rotation_quat)

    def test_json_serialization(self) -> None:
        s = json.dumps(self.action, cls=ActionJSONEncoder)
        action = cast("SetSensorRotation", json.loads(s, cls=ActionJSONDecoder))
        self.assertEqual(self.action.agent_id, action.agent_id)
        self.assertEqual(self.action.rotation_quat, action.rotation_quat)

    def test_dict(self) -> None:
        d = dict(self.action)
        self.assertDictEqual(
            d,
            {
                "action": self.action.name,
                "agent_id": AGENT_ID,
                "rotation_quat": (1, 2, 3, 4),
            },
        )
        action = SetSensorRotation(agent_id=AGENT_ID, rotation_quat=(1, 2, 3, 4))
        d = dict(action)
        self.assertEqual(d["action"], action.name)
        self.assertEqual(d["agent_id"], AGENT_ID)
        self.assertEqual(d["rotation_quat"], (1, 2, 3, 4))


class SetYawTest(unittest.TestCase):
    def setUp(self) -> None:
<<<<<<< HEAD
        self.action = SetYaw(agent_id=AgentID("test"), rotation_degrees=90)
=======
        self.action = SetYaw(agent_id=AGENT_ID, rotation_degrees=90)
>>>>>>> fbba80bb
        self.rng = RandomState(RNG_SEED)

    def test_delegates_to_sample_set_yaw(self) -> None:
        sampler = Mock()
        sampler.sample_set_yaw = Mock()
<<<<<<< HEAD
        SetYaw.sample(agent_id=AgentID("test"), sampler=sampler, rng=self.rng)
        sampler.sample_set_yaw.assert_called_once_with("test", self.rng)
=======
        SetYaw.sample(agent_id=AGENT_ID, sampler=sampler, rng=self.rng)
        sampler.sample_set_yaw.assert_called_once_with(AGENT_ID, self.rng)
>>>>>>> fbba80bb

    def test_delegates_to_actuate_set_yaw(self) -> None:
        actuator = Mock()
        actuator.actuate_set_yaw = Mock()
        self.action.act(actuator)
        actuator.actuate_set_yaw.assert_called_once_with(self.action)

    def test_rotation_degrees_returns_configured_rotation_degrees(self) -> None:
        self.assertEqual(90, self.action.rotation_degrees)

    def test_json_serialization(self) -> None:
        s = json.dumps(self.action, cls=ActionJSONEncoder)
        action = cast("SetYaw", json.loads(s, cls=ActionJSONDecoder))
        self.assertEqual(self.action.agent_id, action.agent_id)
        self.assertEqual(self.action.rotation_degrees, action.rotation_degrees)

    def test_dict(self) -> None:
        d = dict(self.action)
        self.assertDictEqual(
            d,
            {
                "action": self.action.name,
                "agent_id": AGENT_ID,
                "rotation_degrees": 90,
            },
        )


class TurnLeftTest(unittest.TestCase):
    def setUp(self) -> None:
<<<<<<< HEAD
        self.action = TurnLeft(agent_id=AgentID("test"), rotation_degrees=90)
=======
        self.action = TurnLeft(agent_id=AGENT_ID, rotation_degrees=90)
>>>>>>> fbba80bb
        self.rng = RandomState(RNG_SEED)

    def test_delegates_to_sample_turn_left(self) -> None:
        sampler = Mock()
        sampler.sample_turn_left = Mock()
<<<<<<< HEAD
        TurnLeft.sample(agent_id=AgentID("test"), sampler=sampler, rng=self.rng)
        sampler.sample_turn_left.assert_called_once_with("test", self.rng)
=======
        TurnLeft.sample(agent_id=AGENT_ID, sampler=sampler, rng=self.rng)
        sampler.sample_turn_left.assert_called_once_with(AGENT_ID, self.rng)
>>>>>>> fbba80bb

    def test_delegates_to_actuate_turn_left(self) -> None:
        actuator = Mock()
        actuator.actuate_turn_left = Mock()
        self.action.act(actuator)
        actuator.actuate_turn_left.assert_called_once_with(self.action)

    def test_rotation_degrees_returns_configured_rotation_degrees(self) -> None:
        self.assertEqual(90, self.action.rotation_degrees)

    def test_json_serialization(self) -> None:
        s = json.dumps(self.action, cls=ActionJSONEncoder)
        action = cast("TurnLeft", json.loads(s, cls=ActionJSONDecoder))
        self.assertEqual(self.action.agent_id, action.agent_id)
        self.assertEqual(self.action.rotation_degrees, action.rotation_degrees)

    def test_dict(self) -> None:
        d = dict(self.action)
        self.assertDictEqual(
            d,
            {
                "action": self.action.name,
                "agent_id": AGENT_ID,
                "rotation_degrees": 90,
            },
        )


class TurnRightTest(unittest.TestCase):
    def setUp(self) -> None:
<<<<<<< HEAD
        self.action = TurnRight(agent_id=AgentID("test"), rotation_degrees=90)
=======
        self.action = TurnRight(agent_id=AGENT_ID, rotation_degrees=90)
>>>>>>> fbba80bb
        self.rng = RandomState(RNG_SEED)

    def test_delegates_to_sample_turn_right(self) -> None:
        sampler = Mock()
        sampler.sample_turn_right = Mock()
<<<<<<< HEAD
        TurnRight.sample(agent_id=AgentID("test"), sampler=sampler, rng=self.rng)
        sampler.sample_turn_right.assert_called_once_with("test", self.rng)
=======
        TurnRight.sample(agent_id=AGENT_ID, sampler=sampler, rng=self.rng)
        sampler.sample_turn_right.assert_called_once_with(AGENT_ID, self.rng)
>>>>>>> fbba80bb

    def test_delegates_to_actuate_turn_right(self) -> None:
        actuator = Mock()
        actuator.actuate_turn_right = Mock()
        self.action.act(actuator)
        actuator.actuate_turn_right.assert_called_once_with(self.action)

    def test_rotation_degrees_returns_configured_rotation_degrees(self) -> None:
        self.assertEqual(90, self.action.rotation_degrees)

    def test_json_serialization(self) -> None:
        s = json.dumps(self.action, cls=ActionJSONEncoder)
        action = cast("TurnRight", json.loads(s, cls=ActionJSONDecoder))
        self.assertEqual(self.action.agent_id, action.agent_id)
        self.assertEqual(self.action.rotation_degrees, action.rotation_degrees)

    def test_dict(self) -> None:
        d = dict(self.action)
        self.assertDictEqual(
            d,
            {
                "action": self.action.name,
                "agent_id": AGENT_ID,
                "rotation_degrees": 90,
            },
        )


if __name__ == "__main__":
    unittest.main()<|MERGE_RESOLUTION|>--- conflicted
+++ resolved
@@ -36,10 +36,7 @@
 from tbp.monty.frameworks.agents import AgentID
 from tests.unit.frameworks.actions.fakes.action import FakeAction
 
-<<<<<<< HEAD
-=======
 AGENT_ID = AgentID("test")
->>>>>>> fbba80bb
 RNG_SEED = 1337
 
 
@@ -58,23 +55,14 @@
 
 class LookDownTest(unittest.TestCase):
     def setUp(self) -> None:
-<<<<<<< HEAD
-        self.action = LookDown(agent_id=AgentID("test"), rotation_degrees=47)
-=======
         self.action = LookDown(agent_id=AGENT_ID, rotation_degrees=47)
->>>>>>> fbba80bb
         self.rng = RandomState(RNG_SEED)
 
     def test_delegates_to_sample_look_down(self) -> None:
         sampler = Mock()
         sampler.sample_look_down = Mock()
-<<<<<<< HEAD
-        LookDown.sample(agent_id=AgentID("test"), sampler=sampler, rng=self.rng)
-        sampler.sample_look_down.assert_called_once_with("test", self.rng)
-=======
         LookDown.sample(agent_id=AGENT_ID, sampler=sampler, rng=self.rng)
         sampler.sample_look_down.assert_called_once_with(AGENT_ID, self.rng)
->>>>>>> fbba80bb
 
     def test_delegates_to_actuate_look_down(self) -> None:
         actuator = Mock()
@@ -114,23 +102,14 @@
 
 class LookUpTest(unittest.TestCase):
     def setUp(self) -> None:
-<<<<<<< HEAD
-        self.action = LookUp(agent_id=AgentID("test"), rotation_degrees=77)
-=======
         self.action = LookUp(agent_id=AGENT_ID, rotation_degrees=77)
->>>>>>> fbba80bb
         self.rng = RandomState(RNG_SEED)
 
     def test_delegates_to_sample_look_up(self) -> None:
         sampler = Mock()
         sampler.sample_look_up = Mock()
-<<<<<<< HEAD
-        LookUp.sample(agent_id=AgentID("test"), sampler=sampler, rng=self.rng)
-        sampler.sample_look_up.assert_called_once_with("test", self.rng)
-=======
         LookUp.sample(agent_id=AGENT_ID, sampler=sampler, rng=self.rng)
         sampler.sample_look_up.assert_called_once_with(AGENT_ID, self.rng)
->>>>>>> fbba80bb
 
     def test_delegates_to_actuate_look_up(self) -> None:
         actuator = Mock()
@@ -170,23 +149,14 @@
 
 class MoveForwardTest(unittest.TestCase):
     def setUp(self) -> None:
-<<<<<<< HEAD
-        self.action = MoveForward(agent_id=AgentID("test"), distance=1)
-=======
         self.action = MoveForward(agent_id=AGENT_ID, distance=1)
->>>>>>> fbba80bb
         self.rng = RandomState(RNG_SEED)
 
     def test_delegates_to_sample_move_forward(self) -> None:
         sampler = Mock()
         sampler.sample_move_forward = Mock()
-<<<<<<< HEAD
-        MoveForward.sample(agent_id=AgentID("test"), sampler=sampler, rng=self.rng)
-        sampler.sample_move_forward.assert_called_once_with("test", self.rng)
-=======
         MoveForward.sample(agent_id=AGENT_ID, sampler=sampler, rng=self.rng)
         sampler.sample_move_forward.assert_called_once_with(AGENT_ID, self.rng)
->>>>>>> fbba80bb
 
     def test_delegates_to_actuate_move_forward(self) -> None:
         actuator = Mock()
@@ -225,13 +195,8 @@
     def test_delegates_to_sample_move_tangentially(self) -> None:
         sampler = Mock()
         sampler.sample_move_tangentially = Mock()
-<<<<<<< HEAD
-        MoveTangentially.sample(agent_id=AgentID("test"), sampler=sampler, rng=self.rng)
-        sampler.sample_move_tangentially.assert_called_once_with("test", self.rng)
-=======
         MoveTangentially.sample(agent_id=AGENT_ID, sampler=sampler, rng=self.rng)
         sampler.sample_move_tangentially.assert_called_once_with(AGENT_ID, self.rng)
->>>>>>> fbba80bb
 
     def test_delegates_to_actuate_move_tangentially(self) -> None:
         actuator = Mock()
@@ -284,13 +249,8 @@
     def test_delegates_to_sample_orient_horizontal(self) -> None:
         sampler = Mock()
         sampler.sample_orient_horizontal = Mock()
-<<<<<<< HEAD
-        OrientHorizontal.sample(agent_id=AgentID("test"), sampler=sampler, rng=self.rng)
-        sampler.sample_orient_horizontal.assert_called_once_with("test", self.rng)
-=======
         OrientHorizontal.sample(agent_id=AGENT_ID, sampler=sampler, rng=self.rng)
         sampler.sample_orient_horizontal.assert_called_once_with(AGENT_ID, self.rng)
->>>>>>> fbba80bb
 
     def test_delegates_to_actuate_orient_horizontal(self) -> None:
         actuator = Mock()
@@ -342,13 +302,8 @@
     def test_delegates_to_sample_orient_vertical(self) -> None:
         sampler = Mock()
         sampler.sample_orient_vertical = Mock()
-<<<<<<< HEAD
-        OrientVertical.sample(agent_id=AgentID("test"), sampler=sampler, rng=self.rng)
-        sampler.sample_orient_vertical.assert_called_once_with("test", self.rng)
-=======
         OrientVertical.sample(agent_id=AGENT_ID, sampler=sampler, rng=self.rng)
         sampler.sample_orient_vertical.assert_called_once_with(AGENT_ID, self.rng)
->>>>>>> fbba80bb
 
     def test_delegates_to_actuate_orient_vertical(self) -> None:
         actuator = Mock()
@@ -389,21 +344,13 @@
 
 class SetAgentPitchTest(unittest.TestCase):
     def setUp(self) -> None:
-<<<<<<< HEAD
-        self.action = SetAgentPitch(agent_id=AgentID("test"), pitch_degrees=90)
-=======
         self.action = SetAgentPitch(agent_id=AGENT_ID, pitch_degrees=90)
->>>>>>> fbba80bb
         self.rng = RandomState(RNG_SEED)
 
     def test_delegates_to_sample_set_agent_pitch(self) -> None:
         sampler = Mock()
         sampler.sample_set_agent_pitch = Mock()
-<<<<<<< HEAD
-        SetAgentPitch.sample(agent_id=AgentID("test"), sampler=sampler, rng=self.rng)
-=======
         SetAgentPitch.sample(agent_id=AGENT_ID, sampler=sampler, rng=self.rng)
->>>>>>> fbba80bb
         sampler.sample_set_agent_pitch.assert_called_once_with("test", self.rng)
 
     def test_delegates_to_actuate_set_agent_pitch(self) -> None:
@@ -443,13 +390,8 @@
     def test_delegates_to_sample_set_agent_pose(self) -> None:
         sampler = Mock()
         sampler.sample_set_agent_pose = Mock()
-<<<<<<< HEAD
-        SetAgentPose.sample(agent_id=AgentID("test"), sampler=sampler, rng=self.rng)
-        sampler.sample_set_agent_pose.assert_called_once_with("test", self.rng)
-=======
         SetAgentPose.sample(agent_id=AGENT_ID, sampler=sampler, rng=self.rng)
         sampler.sample_set_agent_pose.assert_called_once_with(AGENT_ID, self.rng)
->>>>>>> fbba80bb
 
     def test_delegates_to_actuate_set_agent_pose(self) -> None:
         actuator = Mock()
@@ -495,23 +437,14 @@
 
 class SetSensorPitchTest(unittest.TestCase):
     def setUp(self) -> None:
-<<<<<<< HEAD
-        self.action = SetSensorPitch(agent_id=AgentID("test"), pitch_degrees=90)
-=======
         self.action = SetSensorPitch(agent_id=AGENT_ID, pitch_degrees=90)
->>>>>>> fbba80bb
         self.rng = RandomState(RNG_SEED)
 
     def test_delegates_to_sample_set_sensor_pitch(self) -> None:
         sampler = Mock()
         sampler.sample_set_sensor_pitch = Mock()
-<<<<<<< HEAD
-        SetSensorPitch.sample(agent_id=AgentID("test"), sampler=sampler, rng=self.rng)
-        sampler.sample_set_sensor_pitch.assert_called_once_with("test", self.rng)
-=======
         SetSensorPitch.sample(agent_id=AGENT_ID, sampler=sampler, rng=self.rng)
         sampler.sample_set_sensor_pitch.assert_called_once_with(AGENT_ID, self.rng)
->>>>>>> fbba80bb
 
     def test_delegates_to_actuate_set_sensor_pitch(self) -> None:
         actuator = Mock()
@@ -550,13 +483,8 @@
     def test_delegates_to_sample_set_sensor_pose(self) -> None:
         sampler = Mock()
         sampler.sample_set_sensor_pose = Mock()
-<<<<<<< HEAD
-        SetSensorPose.sample(agent_id=AgentID("test"), sampler=sampler, rng=self.rng)
-        sampler.sample_set_sensor_pose.assert_called_once_with("test", self.rng)
-=======
         SetSensorPose.sample(agent_id=AGENT_ID, sampler=sampler, rng=self.rng)
         sampler.sample_set_sensor_pose.assert_called_once_with(AGENT_ID, self.rng)
->>>>>>> fbba80bb
 
     def test_delegates_to_actuate_set_sensor_pose(self) -> None:
         actuator = Mock()
@@ -602,27 +530,14 @@
 
 class SetSensorRotationTest(unittest.TestCase):
     def setUp(self) -> None:
-<<<<<<< HEAD
-        self.action = SetSensorRotation(
-            agent_id=AgentID("test"), rotation_quat=(1, 2, 3, 4)
-        )
-=======
         self.action = SetSensorRotation(agent_id=AGENT_ID, rotation_quat=(1, 2, 3, 4))
->>>>>>> fbba80bb
         self.rng = RandomState(RNG_SEED)
 
     def test_delegates_to_sample_set_sensor_rotation(self) -> None:
         sampler = Mock()
         sampler.sample_set_sensor_rotation = Mock()
-<<<<<<< HEAD
-        SetSensorRotation.sample(
-            agent_id=AgentID("test"), sampler=sampler, rng=self.rng
-        )
-        sampler.sample_set_sensor_rotation.assert_called_once_with("test", self.rng)
-=======
         SetSensorRotation.sample(agent_id=AGENT_ID, sampler=sampler, rng=self.rng)
         sampler.sample_set_sensor_rotation.assert_called_once_with(AGENT_ID, self.rng)
->>>>>>> fbba80bb
 
     def test_delegates_to_actuate_set_sensor_rotation(self) -> None:
         actuator = Mock()
@@ -658,23 +573,14 @@
 
 class SetYawTest(unittest.TestCase):
     def setUp(self) -> None:
-<<<<<<< HEAD
-        self.action = SetYaw(agent_id=AgentID("test"), rotation_degrees=90)
-=======
         self.action = SetYaw(agent_id=AGENT_ID, rotation_degrees=90)
->>>>>>> fbba80bb
         self.rng = RandomState(RNG_SEED)
 
     def test_delegates_to_sample_set_yaw(self) -> None:
         sampler = Mock()
         sampler.sample_set_yaw = Mock()
-<<<<<<< HEAD
-        SetYaw.sample(agent_id=AgentID("test"), sampler=sampler, rng=self.rng)
-        sampler.sample_set_yaw.assert_called_once_with("test", self.rng)
-=======
         SetYaw.sample(agent_id=AGENT_ID, sampler=sampler, rng=self.rng)
         sampler.sample_set_yaw.assert_called_once_with(AGENT_ID, self.rng)
->>>>>>> fbba80bb
 
     def test_delegates_to_actuate_set_yaw(self) -> None:
         actuator = Mock()
@@ -705,23 +611,14 @@
 
 class TurnLeftTest(unittest.TestCase):
     def setUp(self) -> None:
-<<<<<<< HEAD
-        self.action = TurnLeft(agent_id=AgentID("test"), rotation_degrees=90)
-=======
         self.action = TurnLeft(agent_id=AGENT_ID, rotation_degrees=90)
->>>>>>> fbba80bb
         self.rng = RandomState(RNG_SEED)
 
     def test_delegates_to_sample_turn_left(self) -> None:
         sampler = Mock()
         sampler.sample_turn_left = Mock()
-<<<<<<< HEAD
-        TurnLeft.sample(agent_id=AgentID("test"), sampler=sampler, rng=self.rng)
-        sampler.sample_turn_left.assert_called_once_with("test", self.rng)
-=======
         TurnLeft.sample(agent_id=AGENT_ID, sampler=sampler, rng=self.rng)
         sampler.sample_turn_left.assert_called_once_with(AGENT_ID, self.rng)
->>>>>>> fbba80bb
 
     def test_delegates_to_actuate_turn_left(self) -> None:
         actuator = Mock()
@@ -752,23 +649,14 @@
 
 class TurnRightTest(unittest.TestCase):
     def setUp(self) -> None:
-<<<<<<< HEAD
-        self.action = TurnRight(agent_id=AgentID("test"), rotation_degrees=90)
-=======
         self.action = TurnRight(agent_id=AGENT_ID, rotation_degrees=90)
->>>>>>> fbba80bb
         self.rng = RandomState(RNG_SEED)
 
     def test_delegates_to_sample_turn_right(self) -> None:
         sampler = Mock()
         sampler.sample_turn_right = Mock()
-<<<<<<< HEAD
-        TurnRight.sample(agent_id=AgentID("test"), sampler=sampler, rng=self.rng)
-        sampler.sample_turn_right.assert_called_once_with("test", self.rng)
-=======
         TurnRight.sample(agent_id=AGENT_ID, sampler=sampler, rng=self.rng)
         sampler.sample_turn_right.assert_called_once_with(AGENT_ID, self.rng)
->>>>>>> fbba80bb
 
     def test_delegates_to_actuate_turn_right(self) -> None:
         actuator = Mock()
