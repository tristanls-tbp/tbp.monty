[build-system]
requires = ['setuptools >= 71.0.0']
build-backend = 'setuptools.build_meta'

[project]
authors = [
    { name = 'Thousand Brains Project' }
]
classifiers = [
    'Development Status :: 3 - Alpha', # Update to Beta when we start using semver
    'Environment :: Console',
    'Intended Audience :: Science/Research',
    'License :: OSI Approved :: MIT License',
    'Operating System :: OS Independent',
    'Programming Language :: Python :: 3',
    'Topic :: Scientific/Engineering :: Artificial Intelligence'
]
dependencies = [
    'eval_type_backport', # Needed to make pydantic work with future annotations, can be removed when we get to python 3.10
    'hydra-core>=1.3.2',
    'importlib_resources', # imported via conda (conda-forge::importlib_resources)
    'matplotlib>=3.7.3', # imported via conda (conda-forge::matplotlib)
    'numpy', # imported via conda (conda-forge::numpy)
<<<<<<< HEAD
    'opencv-python',
=======
    'omegaconf>=2.3.0',
>>>>>>> 9a322ffb
    'pandas', # imported via conda (conda-forge::pandas)
    'pillow', # imported via conda (conda-forge::pillow)
    'pydantic>=2.10.6',
    'numpy-quaternion==2023.0.3', # imported via conda (conda-forge::quaternion)
    'scikit-image', # imported via conda (conda-forge::scikit-image)
    'scikit-learn==1.3.2', # imported via conda (conda-forge::scikit-learn)
    'scipy>=1.10.1', # imported via conda (conda-forge::scipy)
    'sympy', # imported via conda (conda-forge::sympy)
    'torch==1.13.1', # imported via conda (pytorch::pytorch)
    'torch-geometric==2.1.0.post1;python_version=="3.8"', # imported via conda (pyg::pyg)
    'torch-sparse==0.6.15;python_version=="3.8"', # imported via conda (pytorch::pytorch-sparse)
    'torch-scatter==2.0.9;python_version=="3.8"', # imported via conda (pytorch::pytorch-scatter)
    'torch-geometric>=2.1.0.post1;python_version=="3.9"', # for uv environment
    'torch-sparse>=0.6.15;python_version=="3.9"', # for uv environment
    'torch-scatter>=2.0.9;python_version=="3.9"', # for uv environment
    'tqdm', # imported via conda (conda-forge::tqdm)
    'typing-extensions',
    'wandb', # imported via conda (conda-forge::wandb)
]
description = 'Thousand Brains Project Monty'
dynamic = ['version']
license = { file = 'LICENSE' }
name = 'tbp.monty'
readme = 'README.md'
requires-python = '>=3.8'

[project.optional-dependencies]
simulator_habitat = [
    # HabitatSim is only installable via conda. These dependencies are listed here for
    # documentation and consistency.
    # NOTE: The version constraint is to prevent `uv` from failing trying to check all
    # optional dependency sets are valid. This is because there isn't a version of
    # HabitatSim on PyPI that works for 3.8, and so it tries to solve for a 3.8 environment
    # and fails.
    'habitat_sim;python_version=="3.9"', # imported via conda (aihabitat::habitat-sim)
]
simulator_mujoco = [
    'mujoco'
]
analysis = [
    'ipython',
    'seaborn',
]
build = [
    'build'
]
dev = [
    # Check for undeclared dependencies
    'deptry',

    # Python static type checker
    'mypy==1.11.2',

    # Testing, code style, etc...
    'parameterized==0.9.0',  # Supports Python 3.8
    'pytest==7.1.1',
    'pytest-xdist==2.5.0',
    'pytest-cov==3.0.0',
    'unittest-parametrize',  # Python >= 3.9

    # Python linter and formatter
    'ruff==0.14.2',
]
generate_api_docs_tool = [
    'docutils>=0.17',
    'sphinx',
    'sphinx-autobuild',
    'sphinx-autodoc-typehints',
    'myst-parser',
    'pydata_sphinx_theme',
    'snowballstemmer<3'
]
github_readme_sync_tool = [
    'requests',
    'pyyaml',
    'python-dotenv',
    'colorama',
    'markdown2',
    'python-slugify',
    'nh3'
]
future_work_widget_tool = [
    'nh3',
]
print_version_tool = [
    'semver'
]

[project.urls]
Homepage = 'https://thousandbrainsproject.org'
Documentation = 'https://thousandbrainsproject.readme.io/docs'
Repository = 'https://github.com/thousandbrainsproject.tbp.monty'
Issues = 'https://github.com/thousandbrainsproject/tbp.monty/issues'

[tool.deptry]
exclude= ['venv', '\.venv', '\.direnv', '\.git', 'setup\.py']
experimental_namespace_package = true # recognize tbp.monty as a namespace package
ignore = ['DEP002']
known_first_party = [
    'attr', # transitive dependency bundled with habitat-sim
    'benchmarks', # benchmark configurations and scripts
    'magnum', # transitive dependency bundled with habitat-sim
    'quaternion', # transitive add-on for numpy installed via conda (conda-forge::quaternion)
    'tests',
    'tools'
]

[tool.deptry.package_module_name_map]
ipython = 'IPython'
'python-dotenv' = 'dotenv'
'python-slugify' = 'slugify'

[tool.pytest.ini_options]
minversion = '6.0'
addopts = '-ra -n auto'
testpaths = [
    'tests/unit',
]
filterwarnings = [
    'ignore:.*:DeprecationWarning'
]
junit_family = 'xunit1'

[tool.autoimport.common_statements]
"np" = 'import numpy as np'
"nn" = 'import torch.nn as nn'
"pd" = 'import panda as pd'
"qt" = 'import quaternion as qt'
"mn" = 'import magnum as mn'

[tool.coverage.run]
branch = true
parallel = true
dynamic_context = 'test_function'
source = [
    'src'
]

[tool.coverage.report]
skip_empty = true
sort = 'Cover'

[tool.coverage.html]
show_contexts = true

[tool.mypy]
explicit_package_bases = true
# TODO: Remove global ignore and handle missing type stubs
ignore_missing_imports = true
mypy_path = "src"
warn_unused_configs = true

[tool.ruff]
line-length = 88
target-version = "py38"

[tool.ruff.format]
indent-style = "space"
line-ending = "auto"
quote-style = "double"
skip-magic-trailing-comma = false

[tool.ruff.lint]
preview = true
explicit-preview-rules = true # comment this out to check all preview rules
select = [
    "ALL",
    # Explicitly opt-in to preview rules
    "CPY001", # CPY001: Missing copyright notice at top of file
    "DOC201", # DOC201: return is not documented in docstring
    "DOC202", # DOC202: Docstring should not have a returns section because the function doesn't return anything
    "DOC402", # DOC402: yield is not documented in docstring
    "DOC403", # DOC403: Docstring has a "Yields" section but the function doesn't yield anything
    "DOC501", # DOC501: Raised exception {id} missing from docstring
    "DOC502", # DOC502: Raised exception is not explicitly raised: {id}
    "E261", # E261: Insert at least two spaces before an inline comment
    "E262", # E262: Inline comment should start with '# '
    "E265", # E265: Block comment should start with '# '
]
# NOTE: Unless stated otherwise, each of the below ignore rules is open to discussion
#       and could be addressed to improve code quality. You are welcome to submit a
#       pull request to address any of the below. For rules that require extensive
#       changes, you may want to open an issue to discuss the change first.
ignore = [
    ###
    # TBP-specific ignores
    "N818", # N818: error-suffix-on-exception-name
    # Original inherited flake8 ignores
    "D1", # D1XX: Missing Docstrings
    "ERA001", # ERA001: Found commented out code
    "FIX001", # FIX001: Line contains FIXME, consider resolving the issue
    "FIX002", # FIX002: Line contains TODO, consider resolving the issue
    "N812", # N812: lowercase imported as non lowercase. Allow "import torch.nn.functional as F"
    "T201", # T201: print found
    "T203", # T203: pprint found
    # TODO: ruff=0.11.4 upgrade introduced the errors ignored below, resolve these
    "LOG015", # LOG015: root-logger-call,
    ###
    # TODO: ruff=0.7.1 migration introduced errors ignored below, resolve these
    "ANN001", # ANN001: Missing type annotation for function argument
    "ANN002", # ANN002: Missing type annotation for `*args`
    "ANN003", # ANN003: Missing type annotation for `**kwargs`
    "ANN201", # ANN201: Missing return type annotation for public function
    "ANN202", # ANN202: Missing return type annotation for private function
    "ANN204", # ANN204: Missing return type annotation for special method
    "ANN206", # ANN206: Missing return type annotation for classmethod
    "ANN401", # ANN401: Dynamically typed expressions (typing.Any) are disallowed in {name}
    "COM812", # COM812: Trailing comma missing
    "DTZ005", # DTZ005: `datetime.datetime.now()` called without a `tz` argument
    "EM101", # EM101: Exception must not use a string literal, assign to variable first
    "EM102", # EM102: Exception must not use an f-string literal, assign to variable first
    "F403", # F403: from {name} import * used; unable to detect undefined names
    "FBT001", # FBT001: Boolean-typed positional argument in function definition
    "FBT002", # FBT002: Boolean default positional argument in function definition
    "FBT003", # FBT003: Boolean positional value in function call
    "G003", # G003: Logging statement uses `+`
    "G004", # G004: Logging statement uses f-string
    "N804", # N804: First argument of a class method should be named `cls`
    "NPY002", # NPY002: Replace legacy `np.random.normal` call with `np.random.Generator`
    "PD002", # PD002: `inplace=True` should be avoided; it has inconsistent behavior
    "PERF203", # PERF203: `try`-`except` within a loop incurs performance overhead
    "PERF401", # PERF401: Use a list comprehension to create a transformed list
    "PERF402", # PERF402: Use `list` or `list.copy` to create a copy of a list
    "PIE790", # PIE790: Unnecessary pass statement
    "PLR0911", # PLR0911: Too many return statements
    "PLR0912", # PLR0912: Too many branches
    "PLR0913", # PLR0913: Too many arguments in function definition
    "PLR0915", # PLR0915: Too many statements
    "PLR1704", # PLR1704: Redefining argument with the local name
    "PLR1730", # PLR1730: Replace `if` statement with {replacement}
    "PLR2004", # PLR2004: Magic value used in comparison, consider replacing {value} with a constant variable
    "PT009", # PT009: Use a regular `assert` instead of unittest-style `assertEqual`
    "PT018", # PT018: Assertion should be broken down into multiple parts
    "PT027", # PT027: Use `pytest.raises` instead of unittest-style `assertRaises`
    "PTH103", # PTH103: `os.makedirs()` should be replaced by `Path.mkdir(parents=True)`
    "PTH107", # PTH107: `os.remove()` should be replaced by `Path.unlink()`
    "PTH110", # PTH110: `os.path.exists()` should be replaced by `Path.exists()`
    "PTH111", # PTH111: `os.path.expanduser()` should be replaced by `Path.expanduser()`
    "PTH118", # PTH118: `os.path.join()` should be replaced by `Path` with `/` operator
    "PTH119", # PTH119: `os.path.basename()` should be replaced by `Path.name`
    "PTH120", # PTH120: `os.path.dirname()` should be replaced by `Path.parent`
    "PTH123", # PTH123: `open()` should be replaced by `Path.open()`
    "RET503", # RET503: Missing explicit `return` at the end of function able to return non-`None` value
    "RUF005", # RUF005: Consider {expression} instead of concatenation
    "RUF015", # RUF015: Prefer next({iterable}) over single element slice
    "S101", # S101: Use of `assert` detected
    "S104", # S104: Possible binding to all interfaces
    "S301", # S301: `pickle` and modules that wrap it can be unsafe when used to deserialize untrusted data, possible security issue
    "S311", # S311: Standard pseudo-random generators are not suitable for cryptographic purposes
    "S605", # S605: Starting a process with a shell, possible injection detected
    "SIM102", # SIM102: Use a single `if` statement instead of nested `if` statements
    "SIM108", # SIM108: Use ternary operator {contents} instead of if-else-block
    "SIM117", # SIM117: Use a single `with` statement with multiple contexts instead of nested `with` statements
    "SIM118", # SIM118: Use `key in dict` instead of `key in dict.keys()`
    "SLF001", # SLF001: Private member accessed: {access}
    "SLOT001", # SLOT001: Subclasses of `tuple` should define `__slots__`
    "TC001", # TC001: Move application import {} into a type-checking block
    "TC002", # TC002: Move third-party import {} into a type-checking block
    "TD001", # TD001: Invalid TODO tag: `FIXME`
    "TD002", # TD002: Missing author in TODO; try: `# TODO(<author_name>): ...` or `# TODO @<author_name>: ...`
    "TD003", # TD003: Missing issue link on the line following this TODO
    "TD004", # TD004: Missing colon in TODO
    "TD005", # TD005: Missing issue description after `TODO`
    "TRY003", # TRY003: Avoid specifying long messages outside the exception class
]

[tool.ruff.lint.flake8-bugbear]
extend-immutable-calls = [
    "tbp.monty.frameworks.agents.AgentID",
    "tbp.monty.frameworks.environments.embodied_environment.SemanticID"
]

[tool.ruff.lint.flake8-comprehensions]
# Our configurations use this all the time
allow-dict-calls-with-keyword-arguments = true

[tool.ruff.lint.flake8-copyright]
author = "Thousand Brains Project"

[tool.ruff.lint.isort]
# wandb creates a folder called 'wandb' during local runs (not logged in)
# this needs to be added to prevent isort from incorrectly sorting
# It can be removed when a fix for this is released:
# https://github.com/astral-sh/ruff/issues/10519
known-third-party = ["wandb"]

[tool.ruff.lint.mccabe]
max-complexity = 18

[tool.ruff.lint.pydocstyle]
convention = "google"

[tool.setuptools.dynamic]
version = { attr = "tbp.monty.__version__" }

[tool.setuptools.packages.find]
where = ["src"]
namespaces = true

[tool.setuptools.package-data]
# habitat-sim resources
'tbp.monty.simulators.resources' = ['*.json', '*.yml', '*.txt']

[tool.uv]
no-build-isolation-package = ["torch-scatter", "torch-sparse"]<|MERGE_RESOLUTION|>--- conflicted
+++ resolved
@@ -21,11 +21,8 @@
     'importlib_resources', # imported via conda (conda-forge::importlib_resources)
     'matplotlib>=3.7.3', # imported via conda (conda-forge::matplotlib)
     'numpy', # imported via conda (conda-forge::numpy)
-<<<<<<< HEAD
     'opencv-python',
-=======
     'omegaconf>=2.3.0',
->>>>>>> 9a322ffb
     'pandas', # imported via conda (conda-forge::pandas)
     'pillow', # imported via conda (conda-forge::pillow)
     'pydantic>=2.10.6',
