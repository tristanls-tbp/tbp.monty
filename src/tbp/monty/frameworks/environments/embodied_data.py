--- conflicted
+++ resolved
@@ -138,15 +138,9 @@
         self._counter += 1
         return self._observation
 
-<<<<<<< HEAD
     def reset(self, rng: np.random.RandomState):
         self.rng = rng
-        observation = self.env.reset()
-        state = self.env.get_state()
-=======
-    def reset(self):
         observation, state = self.env.reset()
->>>>>>> 8c6a5e85
 
         if self.transform is not None:
             observation = self.apply_transform(self.transform, observation, state)
