--- conflicted
+++ resolved
@@ -33,11 +33,8 @@
     ObjectID,
     SemanticID,
 )
-<<<<<<< HEAD
 from tbp.monty.frameworks.experiments.mode import ExperimentMode
-=======
 from tbp.monty.frameworks.models.abstract_monty_classes import Observations
->>>>>>> c706a4ec
 from tbp.monty.frameworks.models.motor_policies import (
     GetGoodView,
     InformedPolicy,
